# Synthetic Data Generator for LLM Finetuning

## Overview

This Python project generates synthetic datasets for fine-tuning Large Language Models (LLMs), with a focus on cybersecurity, cloud computing, and IT support. By leveraging topic trees and parallelized data generation, it helps you create diverse, high-quality question-answer pairs for training conversational AI.

---

## How It Works

The generator uses a two-step process:

1. **Topic Tree Generation:** A hierarchical tree of topics is built from a root prompt, ensuring broad coverage and diversity in the dataset.
2. **Data Generation:** For each topic path, the tool generates question-answer pairs using your chosen LLM, following your instructions and system prompt.

This approach prevents repetitive data and ensures your dataset covers a wide range of relevant scenarios.

---

## Python Environment Setup

It is recommended to use a virtual environment with Python 3.12.

### Using venv (standard Python):

```bash
python3.12 -m venv venv
source venv/bin/activate  # On Windows: venv\Scripts\activate
pip install -r requirements.txt
```

### Using Conda:

```bash
conda create -n datagen python=3.12
conda activate datagen
pip install -r requirements.txt
```

## Features

- **Topic Tree Generation:** Ensures dataset diversity by covering many subtopics.
- **Parallel Data Generation:** Efficiently generates large datasets using batching.
- **Customizable Prompts:** Tailor the assistant's behavior and dataset focus.
- **Multi-Model Support:** Use any supported LLM provider.

---

## Installation

It is recommended to use a virtual environment with Python 3.12.

### Using venv (standard Python):

```bash
python3.12 -m venv venv
source venv/bin/activate  # On Windows: venv\Scripts\activate
pip install -r requirements.txt
```

### Using Conda:

```bash
conda create -n datagen python=3.12
conda activate datagen
pip install -r requirements.txt
```

---

Install the required package using pip:

```bash
pip install pluto-data
```

---

## Setting Up

Set your OpenAI API key as an environment variable:

```bash
export OPENAI_API_KEY=your-key
```

---

## Example: Understanding `app.py`

The `app.py` script demonstrates the complete workflow for generating a synthetic dataset. Below is a step-by-step explanation with code comments:

```python
from pluto import EngineArguments, DataEngine, Dataset, TopicTree, TopicTreeArguments

# Step 1: Set the system prompt for the AI model.
# This prompt guides the AI to act as a knowledgeable assistant in cybersecurity, cloud computing, and IT support.
system_prompt = (
    "You are a safe, helpful, knowledgeable AI assistant and customer support expert specializing in cyber security, "
    "cloud computing and IT Support domain. Your primary job is to deliver detailed responses to customer queries "
    "related to the field of cybersecurity, cloud computing and IT Support domain. Leveraging your deep knowledge and "
    "expertise, please generate unique questions and relevant answers to guarantee customer satisfaction without "
    "repeating same questions. If you don't know the answer to a question, please don't share false information."
)

# Step 2: Initialize a TopicTree object with specific arguments.
# The topic tree helps generate a diverse set of topics for data generation.
tree = TopicTree(
    args=TopicTreeArguments(
        root_prompt="Cyber Threats and Attacks",  # The main subject for the topic tree.
        model_system_prompt=system_prompt,        # The system prompt for the AI model.
        tree_degree=10,                           # Max number of subtopics per node.
        tree_depth=2                              # Levels of subtopics.
    )
)

# Step 3: Build the topic tree using the specified AI model.
tree.build_tree(model_name="gpt-4o")

# Step 4: Save the generated topic tree to a JSONL file for later use.
tree.save("data/topictree_01.jsonl")

# Step 5: Initialize a DataEngine object with instructions and the system prompt.
engine = DataEngine(
    args=EngineArguments(
        instructions="Generate questions and answers related to Cyber Threats and Attacks.",  # Data generation instructions.
        system_prompt=system_prompt,  # The system prompt for the AI model.
    )
)

# Step 6: Generate the synthetic dataset using the DataEngine, topic tree, and model.
dataset = engine.create_data(
    model_name="gpt-4o",   # The AI model to use for generation.
    num_steps=10,          # Number of generation steps (controls dataset size).
    batch_size=5,          # Number of samples generated in parallel (10 steps × 5 = 50 samples).
    topic_tree=tree        # The topic tree to guide data diversity.
)

# Step 7: Save the generated dataset to a JSONL file.
dataset.save("data/output_01.jsonl")
```

---

## Telemetry: `pluto/posthog/`

This tool includes anonymous telemetry to help improve the software. The telemetry code is located in [`pluto/posthog/events.py`](pluto/posthog/events.py:1):

- **Purpose:**Tracks when data or topic tree creation jobs are started and ended, without collecting any dataset content.
- **How It Works:**

  - Uses the [PostHog](https://posthog.com/) analytics platform.
  - The function [`capture_event`](pluto/posthog/events.py:8) sends anonymized event data unless the environment variable `ANONYMIZED_TELEMETRY` is set to `"False"`.
  - The PostHog client is initialized with a project key and host.

**Example:**

```python
from posthog import Posthog
import os

posthog = Posthog('your_project_key', host='https://eu.posthog.com')

def capture_event(event_name, event_properties):
    if not os.environ.get('ANONYMIZED_TELEMETRY') == "False":
        posthog.capture("user_id", event_name, event_properties)
```

- To disable telemetry, set:
  ```bash
  export ANONYMIZED_TELEMETRY=False
  ```
- If set to `True`, anonymous usage data about your data and topic tree generation jobs will be sent to the analytics service. No dataset content is collected—only event metadata is transmitted.

---

## Data Conversion

To convert your `.jsonl` dataset to `.csv` for easier inspection or use with other tools:

```python
import json
import csv

with open('data/output_01.jsonl', 'r') as json_file:
    json_data = json_file.readlines()

system_content, user_content, assistant_content = [], [], []

for line in json_data:
    data = json.loads(line)
    for message in data['messages']:
        if message['role'] == 'system':
            system_content.append(message['content'])
        elif message['role'] == 'user':
            user_content.append(message['content'])
        elif message['role'] == 'assistant':
            assistant_content.append(message['content'])

with open('csv_data/output_01.csv', 'w', newline='', encoding='utf-8') as csv_file:
    writer = csv.writer(csv_file)
    writer.writerow(['System Content', 'User Content', 'Assistant Content'])
    for sys, usr, ast in zip(system_content, user_content, assistant_content):
        writer.writerow([sys, usr, ast])
```

---

## Contributing

<<<<<<< HEAD
Contributions are welcome! Open issues or submit pull requests on GitHub.
=======
Contributions are welcome! Open issues or submit pull requests on [GitHub](https://github.com/chaithanyasai18/LLMs-finetuning).
>>>>>>> 527600a0

## License

Licensed under the [Apache License 2.0](LICENSE).

---

## Acknowledgements

This project incorporates ideas and builds upon foundational work from [https://github.com/redotvideo/pluto](https://github.com/redotvideo/pluto) and [Haven](https://haven.run/), a platform for fine-tuning LLMs. Our implementation extends these concepts to address the need for accessible, diverse synthetic datasets for LLM finetuning.<|MERGE_RESOLUTION|>--- conflicted
+++ resolved
@@ -208,11 +208,7 @@
 
 ## Contributing
 
-<<<<<<< HEAD
-Contributions are welcome! Open issues or submit pull requests on GitHub.
-=======
 Contributions are welcome! Open issues or submit pull requests on [GitHub](https://github.com/chaithanyasai18/LLMs-finetuning).
->>>>>>> 527600a0
 
 ## License
 
